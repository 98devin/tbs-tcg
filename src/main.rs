--- conflicted
+++ resolved
@@ -131,12 +131,8 @@
 
                 WindowEvent::ScaleFactorChanged { scale_factor, .. } => {
                     window_state.update_scale_factor(scale_factor);
-<<<<<<< HEAD
                     imgui_renderer.build_font_texture(&mut renderer, &mut window_state.imgui);
                     eprintln!("updated scale factor: {}", scale_factor);
-=======
-                    imgui_pass.build_font_texture(&mut renderer, &mut window_state.imgui);
->>>>>>> 2d802ead
                 },
 
                 WindowEvent::Resized(new_size) => {
